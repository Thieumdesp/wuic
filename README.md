## Welcome to WUIC (Web UI Compressor) 

<<<<<<< HEAD
You will find documentation [here](http://gdrouet.github.io/wuic/).
=======
Please take a look at the website's project [here](http://gdrouet.github.io/wuic/).
>>>>>>> b89b1955
<|MERGE_RESOLUTION|>--- conflicted
+++ resolved
@@ -1,7 +1,3 @@
 ## Welcome to WUIC (Web UI Compressor) 
 
-<<<<<<< HEAD
-You will find documentation [here](http://gdrouet.github.io/wuic/).
-=======
-Please take a look at the website's project [here](http://gdrouet.github.io/wuic/).
->>>>>>> b89b1955
+Please take a look at the website's project [here](http://gdrouet.github.io/wuic/).
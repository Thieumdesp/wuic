## Welcome to WUIC (Web UI Compressor) 

<<<<<<< HEAD
You will find documentation [here](http://gdrouet.github.io/wuic/).
=======
You will find documentation [here](http://gdrouet.github.io/wuic/).

## WIP

v0.3.2 released ! Ready to work on v0.3.3 : https://github.com/gdrouet/wuic/issues?labels=0.3.3&page=1&state=open
>>>>>>> 92bf147b
<|MERGE_RESOLUTION|>--- conflicted
+++ resolved
@@ -1,11 +1,7 @@
 ## Welcome to WUIC (Web UI Compressor) 
 
-<<<<<<< HEAD
-You will find documentation [here](http://gdrouet.github.io/wuic/).
-=======
 You will find documentation [here](http://gdrouet.github.io/wuic/).
 
 ## WIP
 
 v0.3.2 released ! Ready to work on v0.3.3 : https://github.com/gdrouet/wuic/issues?labels=0.3.3&page=1&state=open
->>>>>>> 92bf147b
